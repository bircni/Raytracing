--- conflicted
+++ resolved
@@ -31,19 +31,12 @@
         "RayTracer",
         eframe::NativeOptions {
             initial_window_size: Some(egui::vec2(1200.0, 900.0)),
-<<<<<<< HEAD
             renderer: Renderer::Wgpu,
             depth_buffer: 32,
-            icon_data: None,
-=======
-            renderer: Renderer::Glow,
-            depth_buffer: 1,
             icon_data: IconData::try_from_png_bytes(include_bytes!("../res/icon.png")).ok(),
             app_id: Some("raytracer".to_owned()),
-            hardware_acceleration: eframe::HardwareAcceleration::Preferred,
             follow_system_theme: true,
             centered: true,
->>>>>>> 73d5b0b3
             ..Default::default()
         },
         Box::new(|cc| Box::new(ui::App::new(cc, scene).expect("Failed to create app"))),
