--- conflicted
+++ resolved
@@ -29,10 +29,7 @@
         eframe::NativeOptions {
             initial_window_size: Some(egui::vec2(1200.0, 900.0)),
             renderer: Renderer::Glow,
-<<<<<<< HEAD
-=======
             depth_buffer: 1,
->>>>>>> a37ebe53
             ..Default::default()
         },
         Box::new(|cc| Box::new(ui::App::new(cc, scene).expect("Failed to create app"))),
