use std::path::PathBuf;

use anyhow::Context;
use bvh::bvh::Bvh;
use image::RgbImage;
use log::warn;
use nalgebra::{
    Affine3, Isometry3, Point3, Scale3, Translation3, UnitQuaternion, Vector2, Vector3,
};
use obj::SimplePolygon;
use ordered_float::OrderedFloat;

use crate::{
    raytracer::{Hit, Ray},
    Color,
};

use super::{
    material::{IlluminationModel, Material},
    triangle::Triangle,
};

#[derive(Debug, Clone)]
pub struct Object {
    name: String,
    path: PathBuf,
    pub triangles: Vec<Triangle>,
    pub materials: Vec<Material>,
    pub translation: Translation3<f32>,
    pub rotation: UnitQuaternion<f32>,
    pub scale: Scale3<f32>,
    bvh: Bvh<f32, 3>,
}

fn load_texture<P: AsRef<std::path::Path>>(path: P) -> anyhow::Result<RgbImage> {
    Ok(image::open(path.as_ref())
        .context(format!(
            "Failed to load image from path: {:?}",
            path.as_ref()
        ))?
        .into_rgb8())
}

impl Object {
    pub fn from_obj<P: AsRef<std::path::Path>>(
        path: P,
        translation: Translation3<f32>,
        rotation: UnitQuaternion<f32>,
        scale: Scale3<f32>,
    ) -> anyhow::Result<Object> {
        let mut obj = obj::Obj::load(path.as_ref()).context(format!(
            "Failed to load obj from path: {}",
            path.as_ref().display()
        ))?;
        obj.load_mtls().context(format!(
            "Failed to load materials from obj path: {}",
            path.as_ref().display()
        ))?;

        let materials = obj
            .data
            .material_libs
            .iter()
            .flat_map(|m| &m.materials)
            .map(|m| Material {
                name: m.name.clone(),
                diffuse_color: m.kd.map(Color::from),
                specular_color: m.ks.map(Color::from),
                specular_exponent: m.ns,
                diffuse_texture: {
                    let path = m
                        .map_kd
                        .as_deref()
                        .and_then(|p| path.as_ref().parent().map(|pa| pa.join(p)));
                    path.and_then(|p| {
                        load_texture(p.as_path())
                            .map_err(|e| {
                                warn!("Failed to load texture from path: {:?}: {}", p, e);
                            })
                            .ok()
                    })
                },
                illumination_model: m
                    .illum
                    .and_then(IlluminationModel::from_i32)
                    .unwrap_or_else(|| {
                        warn!("Invalid illumination model: {}", m.illum.unwrap_or(-1));
                        IlluminationModel::default()
                    }),
<<<<<<< HEAD
=======
                dissolve: m.d.map(|d| 1.0 - d),
                refraction_index: m.ni,
>>>>>>> 16253344
            })
            .collect::<Vec<_>>();
        let mut warnings = (0, 0, 0);
        let mut triangles = obj
            .data
            .objects
            .iter()
            .flat_map(|object| object.groups.iter())
            .flat_map(|group| {
                let material_index = group
                    .material
                    .as_ref()
                    .map(|m| match m {
                        obj::ObjMaterial::Ref(str) => {
                            panic!("Material reference not supported: {str}")
                        }
                        obj::ObjMaterial::Mtl(m) => m,
                    })
                    .and_then(|m| {
                        materials
                            .iter()
                            .position(|mat| mat.name == m.name)
                            .or_else(|| {
                                warn!("Material not found: {}", m.name);
                                None
                            })
                    });

                group
                    .polys
                    .iter()
                    .flat_map(|p| triangulate(&obj, p, material_index, &mut warnings))
                    .collect::<Vec<_>>()
            })
            .collect::<Vec<_>>();

        if warnings.0 > 0 {
            warn!("Computed normals for {} triangles is zero", warnings.0);
        }

        if warnings.1 > 0 {
            warn!("No normals for {} triangles", warnings.1);
        }

        if warnings.2 > 0 {
            warn!("No UV for {} triangles", warnings.2);
        }

        let bvh = Bvh::build(triangles.as_mut_slice());

        Ok(Object {
            name: obj
                .data
                .objects
                .iter()
                .map(|o| o.name.clone())
                .collect::<Vec<_>>()
                .join(", "),
            path: path.as_ref().to_path_buf(),
            triangles,
            materials,
            translation,
            rotation,
            scale,
            bvh,
        })
    }

    pub fn transform(&self) -> Affine3<f32> {
        Affine3::from_matrix_unchecked(
            Isometry3::from_parts(self.translation, self.rotation).to_homogeneous()
                * self.scale.to_homogeneous(),
        )
    }

    pub fn intersect(&self, ray: Ray, delta: f32) -> Option<Hit> {
        // Transform ray into object space
        let ray = Ray {
            origin: self.transform().inverse_transform_point(&ray.origin),
            direction: self.transform().inverse_transform_vector(&ray.direction),
        };

        self.bvh
            .traverse(
                &bvh::ray::Ray::new(ray.origin, ray.direction),
                self.triangles.as_slice(),
            )
            .into_iter()
            .filter_map(|t| t.intersect(ray, delta).map(|h| (t, h)))
            .map(|(t, (u, v, w))| {
                // u, v, w are barycentric coordinates of the hit point on the triangle
                // interpolate hit point and normal
                let point = Point3::from((t.a * u).coords + (t.b * v).coords + (t.c * w).coords);
                let normal = (t.a_normal * u) + (t.b_normal * v) + (t.c_normal * w);
                let uv = (t.a_uv * u) + (t.b_uv * v) + (t.c_uv * w);
                (t, point, normal, uv)
            })
            .min_by_key(|&(_, point, _, _)| OrderedFloat((ray.origin - point).norm_squared()))
            .map(|(t, point, normal, uv)| {
                // Transform hit point and normal back into world space
                let point = self.transform().transform_point(&point);
                let normal = self.transform().transform_vector(&normal);

                Hit {
                    name: self.name.as_str(),
                    point,
                    normal,
                    material: t.material_index.map(|i| &self.materials[i]),
                    uv,
                }
            })
    }
}

fn triangulate(
    obj: &obj::Obj,
    poly: &SimplePolygon,
    material_index: Option<usize>,
    (computed_normals_zero, no_normals, no_uv): &mut (u32, u32, u32),
) -> Vec<Triangle> {
    let mut triangles = Vec::new();

    for i in 1..poly.0.len() - 1 {
        let a = Point3::from(obj.data.position[poly.0[0].0]);
        let b = Point3::from(obj.data.position[poly.0[i].0]);
        let c = Point3::from(obj.data.position[poly.0[i + 1].0]);

        let computed_normal = (a - b)
            .cross(&(a - c))
            .try_normalize(f32::EPSILON)
            .unwrap_or_else(|| {
<<<<<<< HEAD
                warn!(
                    "Computed normal for triangle with vertices {}, {}, {} is zero",
                    poly.0[0].0,
                    poly.0[i].0,
                    poly.0[i + 1].0
                );
=======
                *computed_normals_zero += 1;
>>>>>>> 16253344
                Vector3::new(0.0, 0.0, 0.0)
            });

        triangles.push(Triangle::new(
            a,
            b,
            c,
            poly.0[0].2.map_or_else(
                || {
<<<<<<< HEAD
                    warn!(
                        "No normal for vertex {} in {}",
                        poly.0[0].0, obj.data.objects[0].name
                    );
=======
                    *no_normals += 1;
>>>>>>> 16253344
                    computed_normal
                },
                |i| Vector3::from(obj.data.normal[i]),
            ),
            poly.0[i].2.map_or_else(
                || {
<<<<<<< HEAD
                    warn!(
                        "No normal for vertex {} in {}",
                        poly.0[i].0, obj.data.objects[0].name
                    );
=======
                    *no_normals += 1;
>>>>>>> 16253344
                    computed_normal
                },
                |i| Vector3::from(obj.data.normal[i]),
            ),
            poly.0[i + 1].2.map_or_else(
                || {
<<<<<<< HEAD
                    warn!(
                        "No normal for vertex {} in {}",
                        poly.0[i + 1].0,
                        obj.data.objects[0].name
                    );
=======
                    *no_normals += 1;
>>>>>>> 16253344
                    computed_normal
                },
                |i| Vector3::from(obj.data.normal[i]),
            ),
            poly.0[0].1.map_or_else(
                || {
<<<<<<< HEAD
                    warn!(
                        "No UV for vertex {} in {}",
                        poly.0[0].0, obj.data.objects[0].name
                    );
=======
                    *no_uv += 1;
>>>>>>> 16253344
                    Vector2::new(0.0, 0.0)
                },
                |i| Vector2::from(obj.data.texture[i]),
            ),
            poly.0[i].1.map_or_else(
                || {
<<<<<<< HEAD
                    warn!(
                        "No UV for vertex {} in {}",
                        poly.0[i].0, obj.data.objects[0].name
                    );
=======
                    *no_uv += 1;
>>>>>>> 16253344
                    Vector2::new(0.0, 0.0)
                },
                |i| Vector2::from(obj.data.texture[i]),
            ),
            poly.0[i + 1].1.map_or_else(
                || {
<<<<<<< HEAD
                    warn!(
                        "No UV for vertex {} in {}",
                        poly.0[i + 1].0,
                        obj.data.objects[0].name
                    );
=======
                    *no_uv += 1;
>>>>>>> 16253344
                    Vector2::new(0.0, 0.0)
                },
                |i| Vector2::from(obj.data.texture[i]),
            ),
            material_index,
        ));
    }

    triangles
}

pub struct WithRelativePath<P: AsRef<std::path::Path>>(pub P);

mod yaml {
    use std::path::PathBuf;

<<<<<<< HEAD
    use anyhow::Context;
=======
>>>>>>> 16253344
    use nalgebra::{Point3, Scale3, Translation3, UnitQuaternion, Vector3};
    use serde::{Deserialize, Serialize};

    use super::{Object, WithRelativePath};

    #[derive(Serialize, Deserialize)]
    pub struct ObjectDef {
        #[serde(rename = "filePath")]
        pub file_path: PathBuf,
        #[serde(with = "super::super::yaml::point")]
        pub position: Point3<f32>,
        #[serde(with = "super::super::yaml::vector")]
        pub rotation: Vector3<f32>,
        #[serde(with = "super::super::yaml::vector")]
        pub scale: Vector3<f32>,
    }

    impl<'de, P: AsRef<std::path::Path>> serde::de::DeserializeSeed<'de> for WithRelativePath<P> {
        type Value = Object;

        fn deserialize<D>(self, deserializer: D) -> Result<Self::Value, D::Error>
        where
            D: serde::Deserializer<'de>,
        {
            let yaml_object = ObjectDef::deserialize(deserializer)?;

            let translation = Translation3::from(yaml_object.position.coords);
            let rotation = UnitQuaternion::from_euler_angles(
                yaml_object.rotation.x * std::f32::consts::PI * 2.0 / 360.0,
                yaml_object.rotation.y * std::f32::consts::PI * 2.0 / 360.0,
                yaml_object.rotation.z * std::f32::consts::PI * 2.0 / 360.0,
            );
            let scale = Scale3::from(yaml_object.scale);
<<<<<<< HEAD

            Object::from_obj(
                yaml_object.file_path.as_path(),
                translation,
                rotation,
                scale,
            )
            .context(format!(
                "Failed to load object from path: {:?}",
                yaml_object.file_path
            ))
            .map_err(serde::de::Error::custom)
=======

            let path = self
                .0
                .as_ref()
                .parent()
                .map(|p| p.join(yaml_object.file_path.as_path()))
                .ok_or_else(|| serde::de::Error::custom("Failed to get parent path"))?;

            Object::from_obj(path, translation, rotation, scale)
                .map_err(serde::de::Error::custom)
                .map(|mut o| {
                    o.path = yaml_object.file_path;
                    o
                })
>>>>>>> 16253344
        }
    }

    impl Serialize for Object {
        fn serialize<S>(&self, serializer: S) -> Result<S::Ok, S::Error>
        where
            S: serde::Serializer,
        {
            let rotation = self.rotation.euler_angles();

            ObjectDef {
                file_path: self.path.clone(),
                position: self.translation.vector.into(),
                rotation: Vector3::new(
                    rotation.0.to_degrees(),
                    rotation.1.to_degrees(),
                    rotation.2.to_degrees(),
                ),
                scale: self.scale.vector,
            }
            .serialize(serializer)
        }
    }
}<|MERGE_RESOLUTION|>--- conflicted
+++ resolved
@@ -87,11 +87,8 @@
                         warn!("Invalid illumination model: {}", m.illum.unwrap_or(-1));
                         IlluminationModel::default()
                     }),
-<<<<<<< HEAD
-=======
                 dissolve: m.d.map(|d| 1.0 - d),
                 refraction_index: m.ni,
->>>>>>> 16253344
             })
             .collect::<Vec<_>>();
         let mut warnings = (0, 0, 0);
@@ -223,16 +220,7 @@
             .cross(&(a - c))
             .try_normalize(f32::EPSILON)
             .unwrap_or_else(|| {
-<<<<<<< HEAD
-                warn!(
-                    "Computed normal for triangle with vertices {}, {}, {} is zero",
-                    poly.0[0].0,
-                    poly.0[i].0,
-                    poly.0[i + 1].0
-                );
-=======
                 *computed_normals_zero += 1;
->>>>>>> 16253344
                 Vector3::new(0.0, 0.0, 0.0)
             });
 
@@ -242,86 +230,42 @@
             c,
             poly.0[0].2.map_or_else(
                 || {
-<<<<<<< HEAD
-                    warn!(
-                        "No normal for vertex {} in {}",
-                        poly.0[0].0, obj.data.objects[0].name
-                    );
-=======
                     *no_normals += 1;
->>>>>>> 16253344
                     computed_normal
                 },
                 |i| Vector3::from(obj.data.normal[i]),
             ),
             poly.0[i].2.map_or_else(
                 || {
-<<<<<<< HEAD
-                    warn!(
-                        "No normal for vertex {} in {}",
-                        poly.0[i].0, obj.data.objects[0].name
-                    );
-=======
                     *no_normals += 1;
->>>>>>> 16253344
                     computed_normal
                 },
                 |i| Vector3::from(obj.data.normal[i]),
             ),
             poly.0[i + 1].2.map_or_else(
                 || {
-<<<<<<< HEAD
-                    warn!(
-                        "No normal for vertex {} in {}",
-                        poly.0[i + 1].0,
-                        obj.data.objects[0].name
-                    );
-=======
                     *no_normals += 1;
->>>>>>> 16253344
                     computed_normal
                 },
                 |i| Vector3::from(obj.data.normal[i]),
             ),
             poly.0[0].1.map_or_else(
                 || {
-<<<<<<< HEAD
-                    warn!(
-                        "No UV for vertex {} in {}",
-                        poly.0[0].0, obj.data.objects[0].name
-                    );
-=======
                     *no_uv += 1;
->>>>>>> 16253344
                     Vector2::new(0.0, 0.0)
                 },
                 |i| Vector2::from(obj.data.texture[i]),
             ),
             poly.0[i].1.map_or_else(
                 || {
-<<<<<<< HEAD
-                    warn!(
-                        "No UV for vertex {} in {}",
-                        poly.0[i].0, obj.data.objects[0].name
-                    );
-=======
                     *no_uv += 1;
->>>>>>> 16253344
                     Vector2::new(0.0, 0.0)
                 },
                 |i| Vector2::from(obj.data.texture[i]),
             ),
             poly.0[i + 1].1.map_or_else(
                 || {
-<<<<<<< HEAD
-                    warn!(
-                        "No UV for vertex {} in {}",
-                        poly.0[i + 1].0,
-                        obj.data.objects[0].name
-                    );
-=======
                     *no_uv += 1;
->>>>>>> 16253344
                     Vector2::new(0.0, 0.0)
                 },
                 |i| Vector2::from(obj.data.texture[i]),
@@ -338,10 +282,6 @@
 mod yaml {
     use std::path::PathBuf;
 
-<<<<<<< HEAD
-    use anyhow::Context;
-=======
->>>>>>> 16253344
     use nalgebra::{Point3, Scale3, Translation3, UnitQuaternion, Vector3};
     use serde::{Deserialize, Serialize};
 
@@ -375,20 +315,6 @@
                 yaml_object.rotation.z * std::f32::consts::PI * 2.0 / 360.0,
             );
             let scale = Scale3::from(yaml_object.scale);
-<<<<<<< HEAD
-
-            Object::from_obj(
-                yaml_object.file_path.as_path(),
-                translation,
-                rotation,
-                scale,
-            )
-            .context(format!(
-                "Failed to load object from path: {:?}",
-                yaml_object.file_path
-            ))
-            .map_err(serde::de::Error::custom)
-=======
 
             let path = self
                 .0
@@ -403,7 +329,6 @@
                     o.path = yaml_object.file_path;
                     o
                 })
->>>>>>> 16253344
         }
     }
 
