use std::path::PathBuf;

use anyhow::Context;
use log::warn;
use serde::{de::DeserializeSeed, Deserialize, Serialize};

pub use self::{
    camera::Camera, light::Light, material::Material, object::Object, settings::Settings,
<<<<<<< HEAD
=======
    skybox::Skybox,
>>>>>>> 16253344
};

mod camera;
mod light;
mod material;
mod object;
mod settings;
mod skybox;
mod triangle;
mod yaml;

#[derive(Debug, Clone, Serialize)]
pub struct Scene {
    #[serde(skip)]
    pub path: PathBuf,
    #[serde(rename = "models")]
    pub objects: Vec<Object>,
    #[serde(rename = "pointLights")]
    pub lights: Vec<Light>,
    pub camera: Camera,
    #[serde(rename = "extraArgs", default)]
    pub settings: Settings,
}

struct WithRelativePath<P: AsRef<std::path::Path>>(P);

impl<'de, P: AsRef<std::path::Path>> serde::de::DeserializeSeed<'de> for WithRelativePath<P> {
    type Value = Scene;

    fn deserialize<D>(self, deserializer: D) -> Result<Self::Value, D::Error>
    where
        D: serde::Deserializer<'de>,
    {
        let map = <serde_yaml::Value as serde::Deserialize>::deserialize(deserializer)?;

        let objects = map
            .get("models")
            .ok_or_else(|| serde::de::Error::missing_field("models"))?
            .as_sequence()
            .ok_or_else(|| {
                serde::de::Error::invalid_type(serde::de::Unexpected::Map, &"a sequence")
            })?
            .iter()
            .map(|v| object::WithRelativePath(self.0.as_ref()).deserialize(v))
            .collect::<Result<Vec<Object>, serde_yaml::Error>>()
            .map_err(serde::de::Error::custom)?;

        let lights = map
            .get("pointLights")
            .ok_or_else(|| serde::de::Error::missing_field("pointLights"))?
            .as_sequence()
            .ok_or_else(|| {
                serde::de::Error::invalid_type(serde::de::Unexpected::Map, &"a sequence")
            })?
            .iter()
            .map(Light::deserialize)
            .collect::<Result<Vec<Light>, serde_yaml::Error>>()
            .map_err(serde::de::Error::custom)?;

        let camera = map
            .get("camera")
            .ok_or_else(|| serde::de::Error::missing_field("camera"))?;
        let camera = Camera::deserialize(camera).map_err(serde::de::Error::custom)?;

        let settings = map
            .get("extra_args")
            .map(Settings::deserialize)
            .transpose()
            .map_err(|e| {
                warn!("Failed to deserialize extra_args: {}", e);
                e
            })
            .unwrap_or_default()
            .unwrap_or_default();

        let scene = Scene {
            path: self.0.as_ref().to_path_buf(),
            objects,
            lights,
            camera,
            settings,
        };

        Ok(scene)
    }
}

impl Scene {
    pub fn load<P: AsRef<std::path::Path>>(path: P) -> anyhow::Result<Scene> {
        let s = std::fs::read_to_string(path.as_ref()).context(format!(
            "Failed to read file from path: {}",
            path.as_ref().display()
        ))?;

<<<<<<< HEAD
        serde_yaml::from_str::<Scene>(s.as_str())
            .context("Failed to parse yaml config file")
            .map(|mut scene| {
                scene.path = path.as_ref().to_path_buf();
                scene
=======
        WithRelativePath(path.as_ref())
            .deserialize(serde_yaml::Deserializer::from_str(&s))
            .map_err(|e| {
                anyhow::anyhow!(
                    "Failed to deserialize scene from path: {}\n{}",
                    path.as_ref().display(),
                    e
                )
>>>>>>> 16253344
            })
    }
}<|MERGE_RESOLUTION|>--- conflicted
+++ resolved
@@ -6,10 +6,7 @@
 
 pub use self::{
     camera::Camera, light::Light, material::Material, object::Object, settings::Settings,
-<<<<<<< HEAD
-=======
     skybox::Skybox,
->>>>>>> 16253344
 };
 
 mod camera;
@@ -104,13 +101,6 @@
             path.as_ref().display()
         ))?;
 
-<<<<<<< HEAD
-        serde_yaml::from_str::<Scene>(s.as_str())
-            .context("Failed to parse yaml config file")
-            .map(|mut scene| {
-                scene.path = path.as_ref().to_path_buf();
-                scene
-=======
         WithRelativePath(path.as_ref())
             .deserialize(serde_yaml::Deserializer::from_str(&s))
             .map_err(|e| {
@@ -119,7 +109,6 @@
                     path.as_ref().display(),
                     e
                 )
->>>>>>> 16253344
             })
     }
 }