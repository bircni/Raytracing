--- conflicted
+++ resolved
@@ -1,10 +1,6 @@
-<<<<<<< HEAD
-use crate::{raytracer::Skybox, Color};
-=======
 use crate::Color;
 
 use super::Skybox;
->>>>>>> 16253344
 
 #[derive(Debug, Clone, PartialEq)]
 pub struct Settings {
@@ -12,9 +8,6 @@
     pub samples: u32,
     pub ambient_color: Color,
     pub ambient_intensity: f32,
-<<<<<<< HEAD
-    pub skybox: Option<Skybox>,
-=======
     pub skybox: Skybox,
 }
 
@@ -28,17 +21,12 @@
             skybox: Skybox::default(),
         }
     }
->>>>>>> 16253344
 }
 
 mod yaml {
     use crate::{scene::Skybox, Color};
 
     use super::Settings;
-<<<<<<< HEAD
-    use crate::{raytracer::Skybox, Color};
-=======
->>>>>>> 16253344
     use serde::{Deserialize, Serialize};
 
     #[derive(Serialize, Deserialize)]
@@ -47,11 +35,7 @@
         pub samples: u32,
         #[serde(with = "super::super::yaml::color")]
         pub ambient_color: Color,
-<<<<<<< HEAD
-        pub skybox: Option<String>,
-=======
         pub skybox: Skybox,
->>>>>>> 16253344
     }
 
     impl<'de> Deserialize<'de> for Settings {
@@ -67,11 +51,7 @@
                     .try_normalize(0.0)
                     .unwrap_or_default(),
                 ambient_intensity: yaml_extras.ambient_color.norm(),
-<<<<<<< HEAD
-                skybox: Skybox::from_string(yaml_extras.skybox),
-=======
                 skybox: yaml_extras.skybox,
->>>>>>> 16253344
             })
         }
     }
@@ -85,11 +65,7 @@
                 max_bounces: self.max_bounces,
                 samples: self.samples,
                 ambient_color: self.ambient_color * self.ambient_intensity,
-<<<<<<< HEAD
-                skybox: Some(self.skybox.unwrap_or(Skybox::None).as_string()),
-=======
                 skybox: self.skybox.clone(),
->>>>>>> 16253344
             }
             .serialize(serializer)
         }
