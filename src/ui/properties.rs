use std::{path::Path, sync::Arc};

use anyhow::Context;
use egui::{
    color_picker, hex_color, include_image, Align, Button, Color32, ColorImage, DragValue,
    FontFamily, ImageButton, ImageData, Layout, RichText, ScrollArea, SidePanel, Slider,
    TextureOptions, Ui,
};
use egui_file::FileDialog;
use image::RgbImage;
use log::warn;
use nalgebra::{coordinates::XYZ, Scale3, Translation3, UnitQuaternion};

use crate::{
<<<<<<< HEAD
    raytracer::Skybox,
    scene::{Light, Object},
=======
    scene::{Light, Object, Skybox},
    Color,
>>>>>>> 16253344
};

use super::{App, RenderSize};

pub const SMALL_SPACE: f32 = 2.5;
pub const MEDIUM_SPACE: f32 = 5.0;
pub const LARGE_SPACE: f32 = 10.0;

fn xyz_drag_value(ui: &mut Ui, value: &mut XYZ<f32>) {
    ui.horizontal(|ui| {
        ui.add(DragValue::new(&mut value.x).speed(0.1).prefix("x: "));
        ui.add(DragValue::new(&mut value.y).speed(0.1).prefix("y: "));
        ui.add(DragValue::new(&mut value.z).speed(0.1).prefix("z: "));
    });
}

impl App {
    pub fn info_bar(&mut self, ui: &mut Ui) {
        ui.vertical_centered(|ui| {
            ui.with_layout(Layout::left_to_right(Align::BOTTOM), |ui| {
                if let Some(text) = &self.info_text {
                    ui.label(text);
                } else {
                    ui.label(String::new());
                }
            });
        });
    }

    #[allow(clippy::out_of_bounds_indexing)]
    pub fn properties(&mut self, ui: &mut Ui) {
        SidePanel::right("panel")
            .show_separator_line(true)
            .show_inside(ui, |ui| {
                ScrollArea::new([false, true]).show(ui, |ui| {
                    ui.horizontal(|ui| {
                        ui.heading("Properties");

                        ui.with_layout(Layout::right_to_left(Align::Center), |ui| {
                            let tint_color = if ui.visuals().dark_mode {
                                hex_color!("#ffffff")
                            } else {
                                hex_color!("#000000")
                            };
                            ui.add_sized(
                                [20.0, 20.0],
                                ImageButton::new(include_image!(
                                    "../../res/icons/floppy-disk-solid.svg"
                                ))
                                .tint(tint_color),
                            )
                            .on_hover_text("Save Scene")
                            .clicked()
                            .then(|| {
                                self.save_scene();
                            });
                            ui.add_sized(
                                [20.0, 20.0],
                                ImageButton::new(include_image!(
                                    "../../res/icons/download-solid.svg"
                                ))
                                .tint(tint_color),
                            )
                            .on_hover_text("Download all Skyboxes")
                            .clicked()
                            .then(|| {
                                if let Some(skybox_path) = self.scene.path.parent() {
                                    self.download_skyboxes(skybox_path.join("skybox"));
                                } else {
                                    warn!("Failed to download skyboxes: scene path is not set");
                                }
                            });
                        });
                    });

                    ui.add_space(MEDIUM_SPACE);

                    self.camera_settings(ui);

                    ui.add_space(LARGE_SPACE);

                    self.scene_settings(ui);

                    ui.add_space(LARGE_SPACE);

                    self.lights(ui);

                    ui.add_space(LARGE_SPACE);

                    self.objects(ui);

                    ui.add_space(SMALL_SPACE);
                });
            });
    }

    fn camera_settings(&mut self, ui: &mut egui::Ui) {
        ui.group(|ui| {
            ui.vertical_centered(|ui| {
                ui.label(RichText::new("Camera").size(16.0));
            });

            ui.separator();

            ui.vertical(|ui| {
                ui.label("Position:");
                ui.add_space(SMALL_SPACE);
                xyz_drag_value(ui, &mut self.scene.camera.position);

                ui.add_space(MEDIUM_SPACE);

                ui.label("Look at:");
                ui.add_space(SMALL_SPACE);
                xyz_drag_value(ui, &mut self.scene.camera.look_at);

                ui.add_space(MEDIUM_SPACE);

                ui.label("Field of View:");
                ui.add_space(SMALL_SPACE);
                ui.add(
                    Slider::new(&mut self.scene.camera.fov, 0.0..=std::f32::consts::PI)
                        .step_by(0.01)
                        .custom_formatter(|x, _| format!("{:.2}°", x.to_degrees()))
                        .clamp_to_range(true),
                );
                ui.add_space(SMALL_SPACE);
            });
        });
    }

    fn scene_settings(&mut self, ui: &mut Ui) {
        ui.group(|ui| {
            ui.vertical_centered(|ui| {
                ui.label(RichText::new("Scene Settings").size(16.0));
            });

            ui.separator();

            self.render_options(ui);

<<<<<<< HEAD
            ui.add_space(MEDIUM_SPACE);

            self.skybox_options(ui);

            ui.add_space(MEDIUM_SPACE);

            ui.add_enabled_ui(self.scene.settings.skybox.is_none(), |ui| {
                ui.label("Background Color:");
                ui.add_space(SMALL_SPACE);
                color_picker::color_edit_button_rgb(
                    ui,
                    self.scene.settings.background_color.as_mut(),
                );
            });

            ui.add_space(MEDIUM_SPACE);

            ui.label("Ambient Color:");
            ui.add_space(SMALL_SPACE);
            color_picker::color_edit_button_rgb(ui, self.scene.settings.ambient_color.as_mut());

            ui.add_space(MEDIUM_SPACE);

            ui.label("Ambient Intensitiy:");
            ui.add_space(SMALL_SPACE);
=======
            ui.separator();

            self.skybox_options(ui);

            ui.separator();

            ui.label("Ambient Color:");
            color_picker::color_edit_button_rgb(ui, self.scene.settings.ambient_color.as_mut());

            ui.label("Ambient Intensitiy:");
>>>>>>> 16253344
            ui.add(
                Slider::new(&mut self.scene.settings.ambient_intensity, 0.0..=1.0)
                    .clamp_to_range(true),
            );
<<<<<<< HEAD
            ui.add_space(SMALL_SPACE);
=======

            ui.separator();
>>>>>>> 16253344
        });
    }

    fn render_options(&mut self, ui: &mut Ui) {
        ui.label("Render Size:");
<<<<<<< HEAD
        ui.add_space(SMALL_SPACE);
=======
>>>>>>> 16253344
        ui.vertical(|ui| {
            let mut render_size = self.render_size.as_size();
            ui.add_enabled_ui(self.rendering_thread.is_none(), |ui| {
                ui.vertical(|ui| {
                    egui::ComboBox::from_id_source(0)
                        .selected_text(format!("{}", self.render_size))
                        .show_ui(ui, |ui| {
                            (ui.selectable_value(
                                &mut self.render_size,
                                RenderSize::FullHD,
                                format!("{}", RenderSize::FullHD),
                            )
                            .changed()
                                | ui.selectable_value(
                                    &mut self.render_size,
                                    RenderSize::Wqhd,
                                    format!("{}", RenderSize::Wqhd),
                                )
                                .changed()
                                || ui
                                    .selectable_value(
                                        &mut self.render_size,
                                        RenderSize::Uhd1,
                                        format!("{}", RenderSize::Uhd1),
                                    )
                                    .changed()
                                || ui
                                    .selectable_value(
                                        &mut self.render_size,
                                        RenderSize::Uhd2,
                                        format!("{}", RenderSize::Uhd2),
                                    )
                                    .changed()
                                || ui
                                    .selectable_value(
                                        &mut self.render_size,
                                        RenderSize::Custom([render_size.0, render_size.1]),
                                        format!("{}", RenderSize::Custom([0, 0])),
                                    )
                                    .changed())
                            .then(|| {
                                self.change_render_size();
                            });
                        });
<<<<<<< HEAD
                    ui.add_space(MEDIUM_SPACE);
=======
>>>>>>> 16253344
                    ui.horizontal(|ui| {
                        ui.add_enabled_ui(
                            self.rendering_thread.is_none()
                                && matches!(self.render_size, RenderSize::Custom(_)),
                            |ui| {
                                let (x, y) = match &mut self.render_size {
                                    RenderSize::Custom([x, y]) => (x, y),
                                    _ => (&mut render_size.0, &mut render_size.1),
                                };
                                (ui.add(
                                    DragValue::new(x)
                                        .speed(1.0)
                                        .clamp_range(10..=8192)
                                        .prefix("w: "),
                                )
                                .changed()
                                    || ui
                                        .add(
                                            DragValue::new(y)
                                                .speed(1.0)
                                                .clamp_range(10..=8192)
                                                .prefix("h: "),
                                        )
                                        .changed())
                                .then(|| {
                                    self.change_render_size();
                                });
                            },
                        );
                    });
                });
            });
        });
    }

    fn skybox_options(&mut self, ui: &mut Ui) {
        ui.label("Skybox:");
<<<<<<< HEAD
        ui.add_space(SMALL_SPACE);
        let mut skybox = self.scene.settings.skybox;
        ui.vertical(|ui| {
            egui::ComboBox::from_id_source(1)
                .selected_text(format!("{}", skybox.unwrap_or(Skybox::None)))
                .show_ui(ui, |ui| {
                    (ui.selectable_value(&mut skybox, None, format!("{}", Skybox::None))
                        .changed()
                        | ui.selectable_value(
                            &mut skybox,
                            Some(Skybox::ScythianTombs2),
                            format!("{}", Skybox::ScythianTombs2),
                        )
                        .changed()
                        | ui.selectable_value(
                            &mut skybox,
                            Some(Skybox::RainforestTrail),
                            format!("{}", Skybox::RainforestTrail),
                        )
                        .changed()
                        | ui.selectable_value(
                            &mut skybox,
                            Some(Skybox::StudioSmall08),
                            format!("{}", Skybox::StudioSmall08),
                        )
                        .changed()
                        | ui.selectable_value(
                            &mut skybox,
                            Some(Skybox::Kloppenheim02),
                            format!("{}", Skybox::Kloppenheim02),
                        )
                        .changed()
                        | ui.selectable_value(
                            &mut skybox,
                            Some(Skybox::CircusArena),
                            format!("{}", Skybox::CircusArena),
                        )
                        .changed())
                    .then(|| {
                        self.scene.settings.skybox = skybox;
                    });
                });
=======

        if let Some(dialog) = &mut self.skybox_file_dialog {
            if dialog.show(ui.ctx()).selected() {
                match (|| {
                    let path = dialog.path().ok_or(anyhow::anyhow!("No path selected"))?;

                    let image = image::open(path)
                        .context("Failed to open image")?
                        .into_rgb8();

                    Ok::<_, anyhow::Error>(Skybox::Image {
                        path: path.to_path_buf(),
                        image,
                    })
                })() {
                    Ok(skybox) => {
                        self.scene.settings.skybox = skybox;
                    }
                    Err(e) => {
                        warn!("Failed to load skybox: {}", e);
                    }
                }

                self.skybox_file_dialog = None;
            }
        }

        ui.vertical(|ui| {
            ui.horizontal(|ui| {
                ui.radio(
                    matches!(self.scene.settings.skybox, Skybox::Color(_)),
                    "Color",
                )
                .clicked()
                .then(|| {
                    self.scene.settings.skybox = Skybox::Color(Color::default());
                });

                ui.radio(
                    matches!(self.scene.settings.skybox, Skybox::Image { .. }),
                    "Image",
                )
                .clicked()
                .then(|| {
                    let mut dialog = FileDialog::open_file(None).filename_filter(Box::new(|p| {
                        Path::new(p)
                            .extension()
                            .map_or(false, |ext| ext.eq_ignore_ascii_case("exr"))
                    }));

                    dialog.open();

                    self.skybox_file_dialog = Some(dialog);
                });
            });

            match &mut self.scene.settings.skybox {
                Skybox::Image { path, .. } => {
                    ui.label(path.display().to_string());
                }
                Skybox::Color(c) => {
                    ui.color_edit_button_rgb(c.as_mut());
                }
            }
>>>>>>> 16253344
        });
    }

    #[allow(clippy::out_of_bounds_indexing)]
    fn lights(&mut self, ui: &mut Ui) {
        ui.group(|ui| {
            ui.vertical_centered(|ui| {
                ui.label(RichText::new(format!("Lights ({})", self.scene.lights.len())).size(16.0))
            });

            self.scene
                .lights
                .iter_mut()
                .enumerate()
                .filter_map(|(n, light)| {
                    let mut remove = false;

                    ui.separator();

                    ui.horizontal(|ui| {
                        ui.label(
                            RichText::new(format!("Light {n}"))
                                .size(14.0)
                                .family(FontFamily::Monospace),
                        );
<<<<<<< HEAD
                        ui.add_space(SMALL_SPACE);
=======
>>>>>>> 16253344
                        ui.with_layout(Layout::right_to_left(Align::Center), |ui| {
                            remove = ui
                                .add_sized(
                                    [20.0, 20.0],
                                    ImageButton::new(include_image!(
                                        "../../res/icons/trash-solid.svg"
                                    ))
                                    .tint(hex_color!("#cc0000")),
                                )
                                .clicked();
                        });
                    });

                    ui.label("Position:");
                    ui.add_space(SMALL_SPACE);
                    xyz_drag_value(ui, &mut light.position);

                    ui.add_space(MEDIUM_SPACE);

                    ui.label("Intensity:");
                    ui.add_space(SMALL_SPACE);
                    ui.add(Slider::new(&mut light.intensity, 0.0..=100.0).clamp_to_range(true));

                    ui.add_space(MEDIUM_SPACE);

                    ui.label("Color:");
                    ui.add_space(SMALL_SPACE);
                    color_picker::color_edit_button_rgb(ui, light.color.as_mut());

                    ui.add_space(MEDIUM_SPACE);

                    remove.then_some(n)
                })
                .collect::<Vec<_>>()
                .into_iter()
                .for_each(|n| {
                    self.scene.lights.remove(n);
                });

            ui.separator();
            ui.add_space(SMALL_SPACE);
            ui.vertical_centered(|ui| {
                ui.add(Button::new(RichText::new("+ Add Light")).frame(false))
                    .clicked()
                    .then(|| {
                        self.scene.lights.push(Light {
                            position: nalgebra::Point3::new(5.0, 2.0, 2.0),
                            intensity: 3.0,
                            color: nalgebra::Vector3::new(1.0, 1.0, 1.0),
                        });
                    });
            });
        });
    }

    fn objects(&mut self, ui: &mut Ui) {
        ui.group(|ui| {
            ui.vertical_centered(|ui| {
                ui.label(
                    RichText::new(format!("Objects ({})", self.scene.objects.len())).size(16.0),
                );
            });

            let mut objects_to_remove = Vec::new();

            #[allow(clippy::out_of_bounds_indexing)]
            for (n, o) in self.scene.objects.iter_mut().enumerate() {
                ui.separator();

                ui.add_space(SMALL_SPACE);

                ui.horizontal(|ui| {
                    ui.label(
                        RichText::new(format!("Object {} ({} ▲)", n, o.triangles.len()))
                            .size(14.0)
                            .family(FontFamily::Monospace),
                    );
                    ui.add_space(SMALL_SPACE);
                    ui.with_layout(Layout::right_to_left(Align::Center), |ui| {
                        if ui
                            .add_sized(
                                [20.0, 20.0],
                                ImageButton::new(include_image!("../../res/icons/trash-solid.svg"))
                                    .tint(hex_color!("#cc0000")),
                            )
                            .clicked()
                        {
                            objects_to_remove.push(n);
                        }
                    });
                });

                ui.label("Position");
<<<<<<< HEAD
                ui.add_space(SMALL_SPACE);
                xyz_drag_value(ui, &mut o.translation);
                ui.add_space(MEDIUM_SPACE);
=======
                xyz_drag_value(ui, &mut o.translation);
>>>>>>> 16253344

                ui.label("Rotation");
                ui.add_space(SMALL_SPACE);
                ui.horizontal(|ui| {
                    let (mut x, mut y, mut z) = o.rotation.euler_angles();

                    [&mut x, &mut y, &mut z]
                        .iter_mut()
                        .any(|angle| {
                            ui.add(
                                DragValue::new(*angle)
                                    .speed(0.01)
                                    .custom_formatter(|x, _| format!("{:.2}°", x.to_degrees()))
                                    .prefix("x: "),
                            )
                            .changed()
                        })
                        .then(|| {
                            o.rotation = nalgebra::UnitQuaternion::from_euler_angles(x, y, z);
                        })
                });

                ui.add_space(MEDIUM_SPACE);

                ui.label("Scale");
<<<<<<< HEAD
                ui.add_space(SMALL_SPACE);
                xyz_drag_value(ui, &mut o.scale);
                ui.add_space(MEDIUM_SPACE);
=======
                xyz_drag_value(ui, &mut o.scale);
>>>>>>> 16253344
            }

            for o in objects_to_remove {
                self.scene.objects.remove(o);
            }

            ui.separator();
            ui.add_space(SMALL_SPACE);
            ui.vertical_centered(|ui| {
                if ui
                    .add(Button::new(RichText::new("+ Add Object")).frame(false))
                    .clicked()
                {
                    let mut dialog = FileDialog::open_file(self.opened_file.clone())
                        .show_files_filter(Box::new(|path| {
                            path.extension().is_some_and(|ext| ext == "obj")
                        }));
                    dialog.open();
                    self.open_file_dialog = Some(dialog);
                }

                if let Some(dialog) = &mut self.open_file_dialog {
                    if dialog.show(ui.ctx()).selected() {
                        if let Some(file) = dialog.path() {
                            match Object::from_obj(
                                file,
                                Translation3::identity(),
                                UnitQuaternion::identity(),
                                Scale3::identity(),
                            ) {
                                Ok(object) => {
                                    self.scene.objects.push(object);
                                }
                                Err(e) => warn!("Failed to load object: {}", e),
                            }
                        }
                    }
                }
            });
        });
    }

    /// Change the render size
    fn change_render_size(&mut self) {
        let (x, y) = self.render_size.as_size();
        *self.render_image.lock() = RgbImage::new(x, y);
        self.scene.camera.resolution = (x, y);
        self.render_texture.set(
            ImageData::Color(Arc::new(ColorImage {
                size: [x as usize, y as usize],
                pixels: vec![Color32::BLACK; (x * y) as usize],
            })),
            TextureOptions::default(),
        );
    }
}<|MERGE_RESOLUTION|>--- conflicted
+++ resolved
@@ -12,13 +12,8 @@
 use nalgebra::{coordinates::XYZ, Scale3, Translation3, UnitQuaternion};
 
 use crate::{
-<<<<<<< HEAD
-    raytracer::Skybox,
-    scene::{Light, Object},
-=======
     scene::{Light, Object, Skybox},
     Color,
->>>>>>> 16253344
 };
 
 use super::{App, RenderSize};
@@ -75,22 +70,6 @@
                             .then(|| {
                                 self.save_scene();
                             });
-                            ui.add_sized(
-                                [20.0, 20.0],
-                                ImageButton::new(include_image!(
-                                    "../../res/icons/download-solid.svg"
-                                ))
-                                .tint(tint_color),
-                            )
-                            .on_hover_text("Download all Skyboxes")
-                            .clicked()
-                            .then(|| {
-                                if let Some(skybox_path) = self.scene.path.parent() {
-                                    self.download_skyboxes(skybox_path.join("skybox"));
-                                } else {
-                                    warn!("Failed to download skyboxes: scene path is not set");
-                                }
-                            });
                         });
                     });
 
@@ -159,63 +138,27 @@
 
             self.render_options(ui);
 
-<<<<<<< HEAD
             ui.add_space(MEDIUM_SPACE);
 
             self.skybox_options(ui);
 
             ui.add_space(MEDIUM_SPACE);
-
-            ui.add_enabled_ui(self.scene.settings.skybox.is_none(), |ui| {
-                ui.label("Background Color:");
-                ui.add_space(SMALL_SPACE);
-                color_picker::color_edit_button_rgb(
-                    ui,
-                    self.scene.settings.background_color.as_mut(),
-                );
-            });
-
-            ui.add_space(MEDIUM_SPACE);
-
-            ui.label("Ambient Color:");
-            ui.add_space(SMALL_SPACE);
-            color_picker::color_edit_button_rgb(ui, self.scene.settings.ambient_color.as_mut());
-
-            ui.add_space(MEDIUM_SPACE);
-
-            ui.label("Ambient Intensitiy:");
-            ui.add_space(SMALL_SPACE);
-=======
-            ui.separator();
-
-            self.skybox_options(ui);
-
-            ui.separator();
 
             ui.label("Ambient Color:");
             color_picker::color_edit_button_rgb(ui, self.scene.settings.ambient_color.as_mut());
 
             ui.label("Ambient Intensitiy:");
->>>>>>> 16253344
             ui.add(
                 Slider::new(&mut self.scene.settings.ambient_intensity, 0.0..=1.0)
                     .clamp_to_range(true),
             );
-<<<<<<< HEAD
-            ui.add_space(SMALL_SPACE);
-=======
-
-            ui.separator();
->>>>>>> 16253344
+
+            ui.add_space(MEDIUM_SPACE);
         });
     }
 
     fn render_options(&mut self, ui: &mut Ui) {
         ui.label("Render Size:");
-<<<<<<< HEAD
-        ui.add_space(SMALL_SPACE);
-=======
->>>>>>> 16253344
         ui.vertical(|ui| {
             let mut render_size = self.render_size.as_size();
             ui.add_enabled_ui(self.rendering_thread.is_none(), |ui| {
@@ -260,10 +203,6 @@
                                 self.change_render_size();
                             });
                         });
-<<<<<<< HEAD
-                    ui.add_space(MEDIUM_SPACE);
-=======
->>>>>>> 16253344
                     ui.horizontal(|ui| {
                         ui.add_enabled_ui(
                             self.rendering_thread.is_none()
@@ -301,50 +240,6 @@
 
     fn skybox_options(&mut self, ui: &mut Ui) {
         ui.label("Skybox:");
-<<<<<<< HEAD
-        ui.add_space(SMALL_SPACE);
-        let mut skybox = self.scene.settings.skybox;
-        ui.vertical(|ui| {
-            egui::ComboBox::from_id_source(1)
-                .selected_text(format!("{}", skybox.unwrap_or(Skybox::None)))
-                .show_ui(ui, |ui| {
-                    (ui.selectable_value(&mut skybox, None, format!("{}", Skybox::None))
-                        .changed()
-                        | ui.selectable_value(
-                            &mut skybox,
-                            Some(Skybox::ScythianTombs2),
-                            format!("{}", Skybox::ScythianTombs2),
-                        )
-                        .changed()
-                        | ui.selectable_value(
-                            &mut skybox,
-                            Some(Skybox::RainforestTrail),
-                            format!("{}", Skybox::RainforestTrail),
-                        )
-                        .changed()
-                        | ui.selectable_value(
-                            &mut skybox,
-                            Some(Skybox::StudioSmall08),
-                            format!("{}", Skybox::StudioSmall08),
-                        )
-                        .changed()
-                        | ui.selectable_value(
-                            &mut skybox,
-                            Some(Skybox::Kloppenheim02),
-                            format!("{}", Skybox::Kloppenheim02),
-                        )
-                        .changed()
-                        | ui.selectable_value(
-                            &mut skybox,
-                            Some(Skybox::CircusArena),
-                            format!("{}", Skybox::CircusArena),
-                        )
-                        .changed())
-                    .then(|| {
-                        self.scene.settings.skybox = skybox;
-                    });
-                });
-=======
 
         if let Some(dialog) = &mut self.skybox_file_dialog {
             if dialog.show(ui.ctx()).selected() {
@@ -409,11 +304,9 @@
                     ui.color_edit_button_rgb(c.as_mut());
                 }
             }
->>>>>>> 16253344
-        });
-    }
-
-    #[allow(clippy::out_of_bounds_indexing)]
+        });
+    }
+
     fn lights(&mut self, ui: &mut Ui) {
         ui.group(|ui| {
             ui.vertical_centered(|ui| {
@@ -435,10 +328,7 @@
                                 .size(14.0)
                                 .family(FontFamily::Monospace),
                         );
-<<<<<<< HEAD
                         ui.add_space(SMALL_SPACE);
-=======
->>>>>>> 16253344
                         ui.with_layout(Layout::right_to_left(Align::Center), |ui| {
                             remove = ui
                                 .add_sized(
@@ -532,13 +422,9 @@
                 });
 
                 ui.label("Position");
-<<<<<<< HEAD
                 ui.add_space(SMALL_SPACE);
                 xyz_drag_value(ui, &mut o.translation);
                 ui.add_space(MEDIUM_SPACE);
-=======
-                xyz_drag_value(ui, &mut o.translation);
->>>>>>> 16253344
 
                 ui.label("Rotation");
                 ui.add_space(SMALL_SPACE);
@@ -564,13 +450,9 @@
                 ui.add_space(MEDIUM_SPACE);
 
                 ui.label("Scale");
-<<<<<<< HEAD
                 ui.add_space(SMALL_SPACE);
                 xyz_drag_value(ui, &mut o.scale);
                 ui.add_space(MEDIUM_SPACE);
-=======
-                xyz_drag_value(ui, &mut o.scale);
->>>>>>> 16253344
             }
 
             for o in objects_to_remove {
