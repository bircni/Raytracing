--- conflicted
+++ resolved
@@ -4,12 +4,7 @@
 
 use self::preview::Preview;
 
-<<<<<<< HEAD
-use crate::raytracer::Skybox;
-use crate::scene::Scene;
-=======
 use crate::scene::{Scene, Skybox};
->>>>>>> 16253344
 use anyhow::Context;
 use eframe::CreationContext;
 use egui::{
@@ -23,13 +18,10 @@
 use image::{ImageBuffer, RgbImage};
 use log::{info, warn};
 use nalgebra::OPoint;
-use std::fs::{metadata, File};
-use std::io::Write;
 use std::path::PathBuf;
 use std::sync::atomic::{AtomicBool, AtomicU16, Ordering};
 use std::sync::Arc;
 use std::thread::JoinHandle;
-use strum::IntoEnumIterator;
 
 #[derive(PartialEq, Eq)]
 enum RenderSize {
@@ -92,12 +84,8 @@
     look_sensitivity: f32,
     pause_delta: bool,
     pause_count: i32,
-<<<<<<< HEAD
-    download_thread: Option<std::thread::JoinHandle<()>>,
     info_text: Option<String>,
-=======
     skybox_file_dialog: Option<FileDialog>,
->>>>>>> 16253344
 }
 
 impl App {
@@ -151,12 +139,8 @@
             look_sensitivity: 0.001,
             pause_delta: false,
             pause_count: 0,
-<<<<<<< HEAD
-            download_thread: None,
             info_text: None,
-=======
             skybox_file_dialog: None,
->>>>>>> 16253344
         })
     }
 
@@ -470,73 +454,6 @@
     fn change_info_text(&mut self, text: &str) {
         self.info_text = Some(text.to_string());
     }
-
-    fn download_skyboxes<P: AsRef<std::path::Path>>(&mut self, path: P) {
-        let path = path.as_ref().to_path_buf();
-        if self.download_thread.is_none() {
-            self.change_info_text("Downloading skyboxes");
-            self.download_thread = Some(std::thread::spawn(move || {
-                for skybox in Skybox::iter() {
-                    if let Some(url) = skybox.get_url() {
-                        info!("Downloading skybox from: {}", url);
-                        let file_path = format!("{}/{}.exr", path.display(), skybox);
-                        match metadata(&file_path) {
-                            Ok(metadata) => {
-                                if metadata.is_file() {
-                                    log::info!("Skybox file already exists at: {}", file_path);
-                                } else {
-                                    // File doesn't exist, proceed with downloading
-                                    if let Ok(response) = reqwest::blocking::get(url) {
-                                        if let Ok(img_bytes) = response.bytes() {
-                                            if let Ok(mut file) = File::create(&file_path) {
-                                                if file.write_all(&img_bytes).is_ok() {
-                                                    log::info!(
-                                                        "Downloaded and saved skybox to: {}",
-                                                        file_path
-                                                    );
-                                                }
-                                            } else {
-                                                log::error!("Failed to create file: {}", file_path);
-                                            }
-                                        } else {
-                                            log::error!("Failed to get bytes from response");
-                                        }
-                                    } else {
-                                        log::error!("Failed to get response");
-                                    }
-                                }
-                            }
-                            Err(e) if e.kind() == std::io::ErrorKind::NotFound => {
-                                // File doesn't exist, proceed with downloading
-                                if let Ok(response) = reqwest::blocking::get(url) {
-                                    if let Ok(img_bytes) = response.bytes() {
-                                        if let Ok(mut file) = File::create(&file_path) {
-                                            if file.write_all(&img_bytes).is_ok() {
-                                                log::info!(
-                                                    "Downloaded and saved skybox to: {}",
-                                                    file_path
-                                                );
-                                            }
-                                        } else {
-                                            log::error!("Failed to create file: {}", file_path);
-                                        }
-                                    } else {
-                                        log::error!("Failed to get bytes from response");
-                                    }
-                                } else {
-                                    log::error!("Failed to get response");
-                                }
-                            }
-                            Err(e) => {
-                                log::error!("Failed to check if the file exists: {}", e);
-                            }
-                        }
-                    }
-                }
-                info!("Finished downloading skyboxes");
-            }));
-        }
-    }
 }
 
 impl eframe::App for App {
@@ -547,13 +464,6 @@
             .then(|| {
                 self.rendering_thread = None;
                 self.rendering_cancel.store(false, Ordering::Relaxed);
-            });
-
-        self.download_thread
-            .as_ref()
-            .is_some_and(JoinHandle::is_finished)
-            .then(|| {
-                self.download_thread = None;
             });
 
         ctx.input(|input| input.key_pressed(Key::S) && input.modifiers.ctrl)
