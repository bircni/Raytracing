--- conflicted
+++ resolved
@@ -126,13 +126,6 @@
                         self.save_img_dialog = Some(dialog);
                     }
 
-<<<<<<< HEAD
-                    if self.rendering_progress.load(Ordering::Relaxed) == u16::MAX
-                        && ui.button("Save").clicked()
-                    {
-                        log::info!("Saving Lights Configs");
-                        //Save the lights configs to the config.yaml file
-=======
                     if let Some(dialog) = &mut self.save_img_dialog {
                         if dialog.show(ctx).selected() {
                             if let Some(file) = dialog.path() {
@@ -140,7 +133,6 @@
                                 self.image_buffer.lock().unwrap().save(file).unwrap();
                             }
                         }
->>>>>>> cfe30a90
                     }
 
                     ui.add(
