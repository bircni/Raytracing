models:
<<<<<<< HEAD
  - filePath: res/test/1.obj
=======
  - filePath: ./1.obj
>>>>>>> ff41bf1f
    position:
      x: 0.7
      y: -0.1
      z: -0.5
    rotation:
      x: 1.6295541e-15
      y: -0.0
      z: 0.0
    scale:
      x: 1.0
      y: 1.0
      z: 1.0
<<<<<<< HEAD
  - filePath: res/test/2.obj
=======
  - filePath: ./2.obj
>>>>>>> ff41bf1f
    position:
      x: 0.7
      y: -0.1
      z: -0.5
    rotation:
      x: 0.000008648687
      y: -0.0
      z: 0.0
    scale:
      x: 1.0
      y: 1.0
      z: 1.0
pointLights:
  - position:
      x: -2.0
      y: 3.5
      z: -0.8
    Ke:
      r: 0.57735026
      g: 0.57735026
      b: 0.57735026
    intensity: 40.0
  - position:
      x: 5.5
      y: 0.3
      z: -4.5
    Ke:
      r: 0.672333
      g: 0.24602187
      b: 0.6981702
    intensity: 22.0
  - position:
      x: 2.0
      y: 4.0
      z: 1.6
    Ke:
      r: 0.57888657
      g: 0.5770311
      b: 0.57612985
    intensity: 23.0
camera:
  position:
    x: 7.250971
    y: 3.5694153
    z: 6.2339253
  lookAt:
    x: 6.643236
    y: 3.1342115
    z: 5.5696545
  upVec:
    x: 0.0
    y: 1.0
    z: 0.0
  fieldOfView: 63.02536
  width: 3840
  height: 2160
extra_args:
  max_bounces: 3
  samples: 64
  ambient_color:
    r: 0.343427
    g: 0.14273214
    b: 0.045266237
  skybox: !Color
    - 0.3507291
    - 0.47097892
    - 0.53371817<|MERGE_RESOLUTION|>--- conflicted
+++ resolved
@@ -1,9 +1,5 @@
 models:
-<<<<<<< HEAD
-  - filePath: res/test/1.obj
-=======
   - filePath: ./1.obj
->>>>>>> ff41bf1f
     position:
       x: 0.7
       y: -0.1
@@ -16,11 +12,7 @@
       x: 1.0
       y: 1.0
       z: 1.0
-<<<<<<< HEAD
-  - filePath: res/test/2.obj
-=======
   - filePath: ./2.obj
->>>>>>> ff41bf1f
     position:
       x: 0.7
       y: -0.1
