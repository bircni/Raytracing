--- conflicted
+++ resolved
@@ -1,85 +1,76 @@
 models:
-  - filePath: ./1.obj
-    position:
-      x: 0.7
-      y: -0.1
-      z: -0.5
-    rotation:
-      x: 1.6295541e-15
-      y: -0.0
-      z: 0.0
-    scale:
-      x: 1.0
-      y: 1.0
-      z: 1.0
-  - filePath: ./2.obj
-    position:
-      x: 0.7
-      y: -0.1
-      z: -0.5
-    rotation:
-      x: 0.000008648687
-      y: -0.0
-      z: 0.0
-    scale:
-      x: 1.0
-      y: 1.0
-      z: 1.0
+- filePath: ./1.obj
+  position:
+    x: 0.7
+    y: -0.1
+    z: -0.5
+  rotation:
+    x: 1.6295541e-15
+    y: -0.0
+    z: 0.0
+  scale:
+    x: 1.0
+    y: 1.0
+    z: 1.0
+- filePath: ./2.obj
+  position:
+    x: 0.7
+    y: -0.1
+    z: -0.5
+  rotation:
+    x: 0.000008648687
+    y: -0.0
+    z: 0.0
+  scale:
+    x: 1.0
+    y: 1.0
+    z: 1.0
 pointLights:
-  - position:
-<<<<<<< HEAD
-      x: -0.5
-      y: 2.6
-      z: 3.2
-=======
-      x: -2.0
-      y: 3.5
-      z: -0.8
->>>>>>> a688deb5
-    Ke:
-      r: 0.57735026
-      g: 0.57735026
-      b: 0.57735026
-<<<<<<< HEAD
-    intensity: 15.0
-=======
-    intensity: 40.0
->>>>>>> a688deb5
-  - position:
-      x: 5.5
-      y: 0.3
-      z: -4.5
-    Ke:
-      r: 0.672333
-      g: 0.24602187
-      b: 0.6981702
-<<<<<<< HEAD
-    intensity: 15.0
-=======
-    intensity: 22.0
->>>>>>> a688deb5
-  - position:
-      x: 2.0
-      y: 4.0
-      z: 1.6
-    Ke:
-      r: 0.57888657
-      g: 0.5770311
-      b: 0.57612985
-<<<<<<< HEAD
-    intensity: 35.0
-=======
-    intensity: 23.0
->>>>>>> a688deb5
+- position:
+    x: -2.0
+    y: 3.5
+    z: -0.8
+  Ke:
+    r: 0.5773503
+    g: 0.5773503
+    b: 0.5773503
+  intensity: 40.0
+- position:
+    x: 5.5
+    y: 0.3
+    z: -4.5
+  Ke:
+    r: 0.672333
+    g: 0.24602187
+    b: 0.6981702
+  intensity: 22.0
+- position:
+    x: 2.0
+    y: 4.0
+    z: 1.6
+  Ke:
+    r: 0.57888657
+    g: 0.5770311
+    b: 0.57612985
+  intensity: 23.0
+- position:
+    x: -0.7
+    y: 1.0
+    z: 5.2
+  Ke:
+    r: 1.0
+    g: 1.0
+    b: 1.0
+  intensity: 6.0
 camera:
   position:
-    x: 2.8361144
-    y: 1.1993386
-    z: 5.1825776
+    x: 3.7080245
+    y: 2.1147687
+    z: 7.0919194
   lookAt:
-    x: 2.4265213
-    y: 0.7645105
-    z: 4.380606
+    x: 3.3485944
+    y: 1.793123
+    z: 6.215932
   upVec:
     x: 0.0
     y: 1.0
@@ -91,17 +82,10 @@
   max_bounces: 3
   samples: 64
   ambient_color:
-<<<<<<< HEAD
-    r: 0.09166577
-    g: 0.038097333
-    b: 0.012082231
-  skybox: !Path /home/fabian/git/Raytracing/res/skyboxes/studio_small_08_4k.exr
-=======
     r: 0.343427
     g: 0.14273214
     b: 0.045266237
   skybox: !Color
     - 0.3507291
     - 0.47097892
-    - 0.53371817
->>>>>>> a688deb5
+    - 0.53371817