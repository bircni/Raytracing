models:
- file_path: res/test/1.obj
  position:
    x: 0.7
    y: -0.1
    z: -0.5
  rotation:
    x: 1.6295541e-15
    y: -0.0
    z: 0.0
  scale:
    x: 1.0
    y: 1.0
    z: 1.0
- file_path: res/test/2.obj
  position:
    x: 0.7
    y: -0.1
    z: -0.5
  rotation:
    x: 0.000008648687
    y: -0.0
    z: 0.0
  scale:
    x: 1.0
    y: 1.0
    z: 1.0
point_lights:
- position:
    x: -2.0
    y: 3.5
    z: -0.8
  Ke:
<<<<<<< HEAD
    r: 23.092005
    g: 21.902748
    b: 22.539497
=======
    r: 0.57735026
    g: 0.57735026
    b: 0.57735026
  intensity: 40.0
>>>>>>> a48a030c
- position:
    x: 5.5
    y: 0.3
    z: -4.5
  Ke:
<<<<<<< HEAD
    r: 6.0000005
    g: 6.0000005
    b: 6.0000005
- position:
    x: 5.1
    y: 1.3
    z: -4.0
  Ke:
    r: 4.353039
    g: 3.8762774
    b: 3.8762774
=======
    r: 0.672333
    g: 0.24602187
    b: 0.6981702
  intensity: 22.0
- position:
    x: 2.0
    y: 4.0
    z: 1.6
  Ke:
    r: 0.57888657
    g: 0.5770311
    b: 0.57612985
  intensity: 23.0
>>>>>>> a48a030c
camera:
  position:
    x: 9.715837
    y: 3.5684555
    z: 3.4572468
  look_at:
<<<<<<< HEAD
    x: 8.884091
    y: 3.1330183
    z: 3.1128716
=======
    x: 6.650202
    y: 3.1350665
    z: 5.5627937
>>>>>>> a48a030c
  up_vec:
    x: 0.0
    y: 1.0
    z: 0.0
  field_of_view: 63.02536
extra_args:
  max_bounces: 3
  samples: 64
  background_color:
    r: 0.11759186
    g: 0.16975576
    b: 0.18631159
  ambient_color:
    r: 0.36257717
    g: 0.2823332
    b: 0.24336334
  skybox: Rainforest Trail<|MERGE_RESOLUTION|>--- conflicted
+++ resolved
@@ -1,93 +1,67 @@
 models:
-- file_path: res/test/1.obj
-  position:
-    x: 0.7
-    y: -0.1
-    z: -0.5
-  rotation:
-    x: 1.6295541e-15
-    y: -0.0
-    z: 0.0
-  scale:
-    x: 1.0
-    y: 1.0
-    z: 1.0
-- file_path: res/test/2.obj
-  position:
-    x: 0.7
-    y: -0.1
-    z: -0.5
-  rotation:
-    x: 0.000008648687
-    y: -0.0
-    z: 0.0
-  scale:
-    x: 1.0
-    y: 1.0
-    z: 1.0
+  - file_path: res/test/1.obj
+    position:
+      x: 0.7
+      y: -0.1
+      z: -0.5
+    rotation:
+      x: 1.6295541e-15
+      y: -0.0
+      z: 0.0
+    scale:
+      x: 1.0
+      y: 1.0
+      z: 1.0
+  - file_path: res/test/2.obj
+    position:
+      x: 0.7
+      y: -0.1
+      z: -0.5
+    rotation:
+      x: 0.000008648687
+      y: -0.0
+      z: 0.0
+    scale:
+      x: 1.0
+      y: 1.0
+      z: 1.0
 point_lights:
-- position:
-    x: -2.0
-    y: 3.5
-    z: -0.8
-  Ke:
-<<<<<<< HEAD
-    r: 23.092005
-    g: 21.902748
-    b: 22.539497
-=======
-    r: 0.57735026
-    g: 0.57735026
-    b: 0.57735026
-  intensity: 40.0
->>>>>>> a48a030c
-- position:
-    x: 5.5
-    y: 0.3
-    z: -4.5
-  Ke:
-<<<<<<< HEAD
-    r: 6.0000005
-    g: 6.0000005
-    b: 6.0000005
-- position:
-    x: 5.1
-    y: 1.3
-    z: -4.0
-  Ke:
-    r: 4.353039
-    g: 3.8762774
-    b: 3.8762774
-=======
-    r: 0.672333
-    g: 0.24602187
-    b: 0.6981702
-  intensity: 22.0
-- position:
-    x: 2.0
-    y: 4.0
-    z: 1.6
-  Ke:
-    r: 0.57888657
-    g: 0.5770311
-    b: 0.57612985
-  intensity: 23.0
->>>>>>> a48a030c
+  - position:
+      x: -2.0
+      y: 3.5
+      z: -0.8
+    Ke:
+      r: 0.57735026
+      g: 0.57735026
+      b: 0.57735026
+    intensity: 40.0
+  - position:
+      x: 5.5
+      y: 0.3
+      z: -4.5
+    Ke:
+      r: 0.672333
+      g: 0.24602187
+      b: 0.6981702
+    intensity: 22.0
+  - position:
+      x: 2.0
+      y: 4.0
+      z: 1.6
+    Ke:
+      r: 0.57888657
+      g: 0.5770311
+      b: 0.57612985
+    intensity: 23.0
 camera:
   position:
     x: 9.715837
     y: 3.5684555
     z: 3.4572468
   look_at:
-<<<<<<< HEAD
-    x: 8.884091
-    y: 3.1330183
-    z: 3.1128716
-=======
     x: 6.650202
     y: 3.1350665
     z: 5.5627937
->>>>>>> a48a030c
   up_vec:
     x: 0.0
     y: 1.0
